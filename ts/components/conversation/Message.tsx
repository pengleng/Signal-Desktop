import React from 'react';
import ReactDOM, { createPortal } from 'react-dom';
import classNames from 'classnames';
import Measure from 'react-measure';
import { drop, groupBy, orderBy, take } from 'lodash';
import { Manager, Popper, Reference } from 'react-popper';

import { Avatar } from '../Avatar';
import { Spinner } from '../Spinner';
import { MessageBody } from './MessageBody';
import { ExpireTimer } from './ExpireTimer';
import { ImageGrid } from './ImageGrid';
import { Image } from './Image';
import { Timestamp } from './Timestamp';
import { ContactName } from './ContactName';
import { Quote, QuotedAttachmentType } from './Quote';
import { EmbeddedContact } from './EmbeddedContact';
import {
  OwnProps as ReactionViewerProps,
  ReactionViewer,
} from './ReactionViewer';
import { ReactionPicker } from './ReactionPicker';
import { Emoji } from '../emoji/Emoji';

import {
  canDisplayImage,
  getExtensionForDisplay,
  getGridDimensions,
  getImageDimensions,
  hasImage,
  hasVideoScreenshot,
  isAudio,
  isImage,
  isImageAttachment,
  isVideo,
} from '../../../ts/types/Attachment';
import { AttachmentType } from '../../types/Attachment';
import { ContactType } from '../../types/Contact';

import { getIncrement } from '../../util/timer';
import { isFileDangerous } from '../../util/isFileDangerous';
import { ColorType, LocalizerType } from '../../types/Util';
import { mergeRefs } from '../_util';
import { ContextMenu, ContextMenuTrigger, MenuItem } from 'react-contextmenu';

interface Trigger {
  handleContextClick: (event: React.MouseEvent<HTMLDivElement>) => void;
}

// Same as MIN_WIDTH in ImageGrid.tsx
const MINIMUM_LINK_PREVIEW_IMAGE_WIDTH = 200;
const STICKER_SIZE = 200;
const SELECTED_TIMEOUT = 1000;

interface LinkPreviewType {
  title: string;
  domain: string;
  url: string;
  isStickerPack: boolean;
  image?: AttachmentType;
}

export type PropsData = {
  id: string;
  conversationId: string;
  text?: string;
  textPending?: boolean;
  isSticker?: boolean;
  isSelected?: boolean;
  isSelectedCounter?: number;
  interactionMode: 'mouse' | 'keyboard';
  direction: 'incoming' | 'outgoing';
  timestamp: number;
  status?: 'sending' | 'sent' | 'delivered' | 'read' | 'error';
  contact?: ContactType;
  authorName?: string;
  authorProfileName?: string;
  /** Note: this should be formatted for display */
  authorPhoneNumber: string;
  authorColor?: ColorType;
  conversationType: 'group' | 'direct';
  attachments?: Array<AttachmentType>;
  quote?: {
    text: string;
    attachment?: QuotedAttachmentType;
    isFromMe: boolean;
    sentAt: number;
    authorId: string;
    authorPhoneNumber: string;
    authorProfileName?: string;
    authorName?: string;
    authorColor?: ColorType;
    referencedMessageNotFound: boolean;
  };
  previews: Array<LinkPreviewType>;
  authorAvatarPath?: string;
  isExpired?: boolean;

  isTapToView?: boolean;
  isTapToViewExpired?: boolean;
  isTapToViewError?: boolean;

  expirationLength?: number;
  expirationTimestamp?: number;

  reactions?: ReactionViewerProps['reactions'];
  selectedReaction?: string;

  canReply: boolean;
};

export type PropsHousekeeping = {
  i18n: LocalizerType;
  disableMenu?: boolean;
  disableScroll?: boolean;
  collapseMetadata?: boolean;
};

export type PropsActions = {
  clearSelectedMessage: () => unknown;

  reactToMessage: (
    id: string,
    { emoji, remove }: { emoji: string; remove: boolean }
  ) => void;
  replyToMessage: (id: string) => void;
  retrySend: (id: string) => void;
  deleteMessage: (id: string) => void;
  showMessageDetail: (id: string) => void;

  openConversation: (conversationId: string, messageId?: string) => void;
  showContactDetail: (options: {
    contact: ContactType;
    signalAccount?: string;
  }) => void;

  showVisualAttachment: (options: {
    attachment: AttachmentType;
    messageId: string;
  }) => void;
  downloadAttachment: (options: {
    attachment: AttachmentType;
    timestamp: number;
    isDangerous: boolean;
  }) => void;
  displayTapToViewMessage: (messageId: string) => unknown;

  openLink: (url: string) => void;
  scrollToQuotedMessage: (options: { author: string; sentAt: number }) => void;
  selectMessage?: (messageId: string, conversationId: string) => unknown;

  showExpiredIncomingTapToViewToast: () => unknown;
  showExpiredOutgoingTapToViewToast: () => unknown;
};

export type Props = PropsData & PropsHousekeeping & PropsActions;

interface State {
  expiring: boolean;
  expired: boolean;
  imageBroken: boolean;

  isSelected?: boolean;
  prevSelectedCounter?: number;

  pickedReaction?: string;
  reactionViewerRoot: HTMLDivElement | null;
  reactionPickerRoot: HTMLDivElement | null;

  isWide: boolean;

  containerWidth: number;
}

const EXPIRATION_CHECK_MINIMUM = 2000;
const EXPIRED_DELAY = 600;

export class Message extends React.PureComponent<Props, State> {
  public menuTriggerRef: Trigger | undefined;
  public audioRef: React.RefObject<HTMLAudioElement> = React.createRef();
  public focusRef: React.RefObject<HTMLDivElement> = React.createRef();
  public reactionsContainerRef: React.RefObject<
    HTMLDivElement
  > = React.createRef();

  public wideMl: MediaQueryList;

  public expirationCheckInterval: any;
  public expiredTimeout: any;
  public selectedTimeout: any;

  public constructor(props: Props) {
    super(props);

    this.wideMl = window.matchMedia('(min-width: 926px)');
    this.wideMl.addEventListener('change', this.handleWideMlChange);

    this.state = {
      expiring: false,
      expired: false,
      imageBroken: false,

      isSelected: props.isSelected,
      prevSelectedCounter: props.isSelectedCounter,

      reactionViewerRoot: null,
      reactionPickerRoot: null,

      isWide: this.wideMl.matches,

      containerWidth: 0,
    };
  }

  public static getDerivedStateFromProps(props: Props, state: State): State {
    if (!props.isSelected) {
      return {
        ...state,
        isSelected: false,
        prevSelectedCounter: 0,
      };
    }

    if (
      props.isSelected &&
      props.isSelectedCounter !== state.prevSelectedCounter
    ) {
      return {
        ...state,
        isSelected: props.isSelected,
        prevSelectedCounter: props.isSelectedCounter,
      };
    }

    return state;
  }

  public handleWideMlChange = (event: MediaQueryListEvent) => {
    this.setState({ isWide: event.matches });
  };

  public captureMenuTrigger = (triggerRef: Trigger) => {
    this.menuTriggerRef = triggerRef;
  };

  public showMenu = (event: React.MouseEvent<HTMLDivElement>) => {
    if (this.menuTriggerRef) {
      this.menuTriggerRef.handleContextClick(event);
    }
  };

  public handleImageError = () => {
    const { id } = this.props;
    // tslint:disable-next-line no-console
    console.log(
      `Message ${id}: Image failed to load; failing over to placeholder`
    );
    this.setState({
      imageBroken: true,
    });
  };

  public handleFocus = () => {
    const { interactionMode } = this.props;

    if (interactionMode === 'keyboard') {
      this.setSelected();
    }
  };

  public setSelected = () => {
    const { id, conversationId, selectMessage } = this.props;

    if (selectMessage) {
      selectMessage(id, conversationId);
    }
  };

  public setFocus = () => {
    const container = this.focusRef.current;

    if (container && !container.contains(document.activeElement)) {
      container.focus();
    }
  };

  public componentDidMount() {
    this.startSelectedTimer();

    const { isSelected } = this.props;
    if (isSelected) {
      this.setFocus();
    }

    const { expirationLength } = this.props;
    if (!expirationLength) {
      return;
    }

    const increment = getIncrement(expirationLength);
    const checkFrequency = Math.max(EXPIRATION_CHECK_MINIMUM, increment);

    this.checkExpired();

    this.expirationCheckInterval = setInterval(() => {
      this.checkExpired();
    }, checkFrequency);
  }

  public componentWillUnmount() {
    if (this.selectedTimeout) {
      clearInterval(this.selectedTimeout);
    }
    if (this.expirationCheckInterval) {
      clearInterval(this.expirationCheckInterval);
    }
    if (this.expiredTimeout) {
      clearTimeout(this.expiredTimeout);
    }
    this.toggleReactionViewer(true);
    this.toggleReactionPicker(true);

    this.wideMl.removeEventListener('change', this.handleWideMlChange);
  }

  public componentDidUpdate(prevProps: Props) {
    this.startSelectedTimer();

    if (!prevProps.isSelected && this.props.isSelected) {
      this.setFocus();
    }

    this.checkExpired();
  }

  public startSelectedTimer() {
    const { interactionMode } = this.props;
    const { isSelected } = this.state;

    if (interactionMode === 'keyboard' || !isSelected) {
      return;
    }

    if (!this.selectedTimeout) {
      this.selectedTimeout = setTimeout(() => {
        this.selectedTimeout = undefined;
        this.setState({ isSelected: false });
        this.props.clearSelectedMessage();
      }, SELECTED_TIMEOUT);
    }
  }

  public checkExpired() {
    const now = Date.now();
    const { isExpired, expirationTimestamp, expirationLength } = this.props;

    if (!expirationTimestamp || !expirationLength) {
      return;
    }
    if (this.expiredTimeout) {
      return;
    }

    if (isExpired || now >= expirationTimestamp) {
      this.setState({
        expiring: true,
      });

      const setExpired = () => {
        this.setState({
          expired: true,
        });
      };
      this.expiredTimeout = setTimeout(setExpired, EXPIRED_DELAY);
    }
  }

  // tslint:disable-next-line cyclomatic-complexity
  public renderMetadata() {
    const {
      collapseMetadata,
      direction,
      expirationLength,
      expirationTimestamp,
      i18n,
      isSticker,
      isTapToViewExpired,
      reactions,
      status,
      text,
      textPending,
      timestamp,
    } = this.props;

    if (collapseMetadata) {
      return null;
    }

    const isShowingImage = this.isShowingImage();
    const withImageNoCaption = Boolean(!isSticker && !text && isShowingImage);
    const withReactions = reactions && reactions.length > 0;
    const showError = status === 'error' && direction === 'outgoing';
    const metadataDirection = isSticker ? undefined : direction;

    return (
      <div
        className={classNames(
          'module-message__metadata',
          `module-message__metadata--${direction}`,
          withReactions ? 'module-message__metadata--with-reactions' : null,
          withImageNoCaption
            ? 'module-message__metadata--with-image-no-caption'
            : null
        )}
      >
        {showError ? (
          <span
            className={classNames(
              'module-message__metadata__date',
              isSticker ? 'module-message__metadata__date--with-sticker' : null,
              !isSticker
                ? `module-message__metadata__date--${direction}`
                : null,
              withImageNoCaption
                ? 'module-message__metadata__date--with-image-no-caption'
                : null
            )}
          >
            {i18n('sendFailed')}
          </span>
        ) : (
          <Timestamp
            i18n={i18n}
            timestamp={timestamp}
            extended={true}
            direction={metadataDirection}
            withImageNoCaption={withImageNoCaption}
            withSticker={isSticker}
            withTapToViewExpired={isTapToViewExpired}
            module="module-message__metadata__date"
          />
        )}
        {expirationLength && expirationTimestamp ? (
          <ExpireTimer
            direction={metadataDirection}
            expirationLength={expirationLength}
            expirationTimestamp={expirationTimestamp}
            withImageNoCaption={withImageNoCaption}
            withSticker={isSticker}
            withTapToViewExpired={isTapToViewExpired}
          />
        ) : null}
        {textPending ? (
          <div className="module-message__metadata__spinner-container">
            <Spinner svgSize="small" size="14px" direction={direction} />
          </div>
        ) : null}
        {!textPending && direction === 'outgoing' && status !== 'error' ? (
          <div
            className={classNames(
              'module-message__metadata__status-icon',
              `module-message__metadata__status-icon--${status}`,
              isSticker
                ? 'module-message__metadata__status-icon--with-sticker'
                : null,
              withImageNoCaption
                ? 'module-message__metadata__status-icon--with-image-no-caption'
                : null,
              isTapToViewExpired
                ? 'module-message__metadata__status-icon--with-tap-to-view-expired'
                : null
            )}
          />
        ) : null}
      </div>
    );
  }

  public renderAuthor() {
    const {
      authorName,
      authorPhoneNumber,
      authorProfileName,
      collapseMetadata,
      conversationType,
      direction,
      isSticker,
      isTapToView,
      isTapToViewExpired,
    } = this.props;

    if (collapseMetadata) {
      return;
    }

    const title = authorName ? authorName : authorPhoneNumber;

    if (direction !== 'incoming' || conversationType !== 'group' || !title) {
      return null;
    }

    const withTapToViewExpired = isTapToView && isTapToViewExpired;

    const stickerSuffix = isSticker ? '_with_sticker' : '';
    const tapToViewSuffix = withTapToViewExpired
      ? '--with-tap-to-view-expired'
      : '';
    const moduleName = `module-message__author${stickerSuffix}${tapToViewSuffix}`;

    return (
      <div className={moduleName}>
        <ContactName
          phoneNumber={authorPhoneNumber}
          name={authorName}
          profileName={authorProfileName}
          module={moduleName}
        />
      </div>
    );
  }

  // tslint:disable-next-line max-func-body-length cyclomatic-complexity
  public renderAttachment() {
    const {
      attachments,
      collapseMetadata,
      conversationType,
      direction,
      i18n,
      id,
      quote,
      showVisualAttachment,
      isSticker,
      text,
    } = this.props;
    const { imageBroken } = this.state;

    if (!attachments || !attachments[0]) {
      return null;
    }
    const firstAttachment = attachments[0];

    // For attachments which aren't full-frame
    const withContentBelow = Boolean(text);
    const withContentAbove =
      Boolean(quote) ||
      (conversationType === 'group' && direction === 'incoming');
    const displayImage = canDisplayImage(attachments);

    if (
      displayImage &&
      !imageBroken &&
      ((isImage(attachments) && hasImage(attachments)) ||
        (isVideo(attachments) && hasVideoScreenshot(attachments)))
    ) {
      const prefix = isSticker ? 'sticker' : 'attachment';
      const bottomOverlay = !isSticker && !collapseMetadata;
      // We only want users to tab into this if there's more than one
      const tabIndex = attachments.length > 1 ? 0 : -1;

      return (
        <div
          className={classNames(
            `module-message__${prefix}-container`,
            withContentAbove
              ? `module-message__${prefix}-container--with-content-above`
              : null,
            withContentBelow
              ? 'module-message__attachment-container--with-content-below'
              : null,
            isSticker && !collapseMetadata
              ? 'module-message__sticker-container--with-content-below'
              : null
          )}
        >
          <ImageGrid
            attachments={attachments}
            withContentAbove={isSticker || withContentAbove}
            withContentBelow={isSticker || withContentBelow}
            isSticker={isSticker}
            stickerSize={STICKER_SIZE}
            bottomOverlay={bottomOverlay}
            i18n={i18n}
            onError={this.handleImageError}
            tabIndex={tabIndex}
            onClick={attachment => {
              showVisualAttachment({ attachment, messageId: id });
            }}
          />
        </div>
      );
    } else if (!firstAttachment.pending && isAudio(attachments)) {
      return (
        <audio
          ref={this.audioRef}
          controls={true}
          className={classNames(
            'module-message__audio-attachment',
            withContentBelow
              ? 'module-message__audio-attachment--with-content-below'
              : null,
            withContentAbove
              ? 'module-message__audio-attachment--with-content-above'
              : null
          )}
          key={firstAttachment.url}
        >
          <source src={firstAttachment.url} />
        </audio>
      );
    } else {
      const { pending, fileName, fileSize, contentType } = firstAttachment;
      const extension = getExtensionForDisplay({ contentType, fileName });
      const isDangerous = isFileDangerous(fileName || '');

      return (
        <button
          className={classNames(
            'module-message__generic-attachment',
            withContentBelow
              ? 'module-message__generic-attachment--with-content-below'
              : null,
            withContentAbove
              ? 'module-message__generic-attachment--with-content-above'
              : null
          )}
          // There's only ever one of these, so we don't want users to tab into it
          tabIndex={-1}
          onClick={(event: React.MouseEvent) => {
            event.stopPropagation();
            event.preventDefault();

            this.openGenericAttachment();
          }}
        >
          {pending ? (
            <div className="module-message__generic-attachment__spinner-container">
              <Spinner svgSize="small" size="24px" direction={direction} />
            </div>
          ) : (
            <div className="module-message__generic-attachment__icon-container">
              <div className="module-message__generic-attachment__icon">
                {extension ? (
                  <div className="module-message__generic-attachment__icon__extension">
                    {extension}
                  </div>
                ) : null}
              </div>
              {isDangerous ? (
                <div className="module-message__generic-attachment__icon-dangerous-container">
                  <div className="module-message__generic-attachment__icon-dangerous" />
                </div>
              ) : null}
            </div>
          )}
          <div className="module-message__generic-attachment__text">
            <div
              className={classNames(
                'module-message__generic-attachment__file-name',
                `module-message__generic-attachment__file-name--${direction}`
              )}
            >
              {fileName}
            </div>
            <div
              className={classNames(
                'module-message__generic-attachment__file-size',
                `module-message__generic-attachment__file-size--${direction}`
              )}
            >
              {fileSize}
            </div>
          </div>
        </button>
      );
    }
  }

  // tslint:disable-next-line cyclomatic-complexity max-func-body-length
  public renderPreview() {
    const {
      attachments,
      conversationType,
      direction,
      i18n,
      openLink,
      previews,
      quote,
    } = this.props;

    // Attachments take precedence over Link Previews
    if (attachments && attachments.length) {
      return null;
    }

    if (!previews || previews.length < 1) {
      return null;
    }

    const first = previews[0];
    if (!first) {
      return null;
    }

    const withContentAbove =
      Boolean(quote) ||
      (conversationType === 'group' && direction === 'incoming');

    const previewHasImage = first.image && isImageAttachment(first.image);
    const width = first.image && first.image.width;
    const isFullSizeImage =
      !first.isStickerPack &&
      width &&
      width >= MINIMUM_LINK_PREVIEW_IMAGE_WIDTH;

    return (
      <button
        className={classNames(
          'module-message__link-preview',
          `module-message__link-preview--${direction}`,
          withContentAbove
            ? 'module-message__link-preview--with-content-above'
            : null
        )}
        onKeyDown={(event: React.KeyboardEvent) => {
          if (event.key === 'Enter' || event.key === 'Space') {
            event.stopPropagation();
            event.preventDefault();

            openLink(first.url);
          }
        }}
        onClick={(event: React.MouseEvent) => {
          event.stopPropagation();
          event.preventDefault();

          openLink(first.url);
        }}
      >
        {first.image && previewHasImage && isFullSizeImage ? (
          <ImageGrid
            attachments={[first.image]}
            withContentAbove={withContentAbove}
            withContentBelow={true}
            onError={this.handleImageError}
            i18n={i18n}
          />
        ) : null}
        <div
          className={classNames(
            'module-message__link-preview__content',
            withContentAbove || isFullSizeImage
              ? 'module-message__link-preview__content--with-content-above'
              : null
          )}
        >
          {first.image && previewHasImage && !isFullSizeImage ? (
            <div className="module-message__link-preview__icon_container">
              <Image
                smallCurveTopLeft={!withContentAbove}
                noBorder={true}
                noBackground={true}
                softCorners={true}
                alt={i18n('previewThumbnail', [first.domain])}
                height={72}
                width={72}
                url={first.image.url}
                attachment={first.image}
                onError={this.handleImageError}
                i18n={i18n}
              />
            </div>
          ) : null}
          <div
            className={classNames(
              'module-message__link-preview__text',
              previewHasImage && !isFullSizeImage
                ? 'module-message__link-preview__text--with-icon'
                : null
            )}
          >
            <div className="module-message__link-preview__title">
              {first.title}
            </div>
            <div className="module-message__link-preview__location">
              {first.domain}
            </div>
          </div>
        </div>
      </button>
    );
  }

  public renderQuote() {
    const {
      conversationType,
      authorColor,
      direction,
      disableScroll,
      i18n,
      quote,
      scrollToQuotedMessage,
    } = this.props;

    if (!quote) {
      return null;
    }

    const withContentAbove =
      conversationType === 'group' && direction === 'incoming';
    const quoteColor =
      direction === 'incoming' ? authorColor : quote.authorColor;
    const { referencedMessageNotFound } = quote;

    const clickHandler = disableScroll
      ? undefined
      : () => {
          scrollToQuotedMessage({
            author: quote.authorId,
            sentAt: quote.sentAt,
          });
        };

    return (
      <Quote
        i18n={i18n}
        onClick={clickHandler}
        text={quote.text}
        attachment={quote.attachment}
        isIncoming={direction === 'incoming'}
        authorPhoneNumber={quote.authorPhoneNumber}
        authorProfileName={quote.authorProfileName}
        authorName={quote.authorName}
        authorColor={quoteColor}
        referencedMessageNotFound={referencedMessageNotFound}
        isFromMe={quote.isFromMe}
        withContentAbove={withContentAbove}
      />
    );
  }

  public renderEmbeddedContact() {
    const {
      collapseMetadata,
      contact,
      conversationType,
      direction,
      i18n,
      showContactDetail,
      text,
    } = this.props;
    if (!contact) {
      return null;
    }

    const withCaption = Boolean(text);
    const withContentAbove =
      conversationType === 'group' && direction === 'incoming';
    const withContentBelow = withCaption || !collapseMetadata;

    const otherContent = (contact && contact.signalAccount) || withCaption;
    const tabIndex = otherContent ? 0 : -1;

    return (
      <EmbeddedContact
        contact={contact}
        isIncoming={direction === 'incoming'}
        i18n={i18n}
        onClick={() => {
          showContactDetail({ contact, signalAccount: contact.signalAccount });
        }}
        withContentAbove={withContentAbove}
        withContentBelow={withContentBelow}
        tabIndex={tabIndex}
      />
    );
  }

  public renderSendMessageButton() {
    const { contact, openConversation, i18n } = this.props;
    if (!contact || !contact.signalAccount) {
      return null;
    }

    return (
      <button
        onClick={() => {
          if (contact.signalAccount) {
            openConversation(contact.signalAccount);
          }
        }}
        className="module-message__send-message-button"
      >
        {i18n('sendMessageToContact')}
      </button>
    );
  }

  public renderAvatar() {
    const {
      authorAvatarPath,
      authorName,
      authorPhoneNumber,
      authorProfileName,
      collapseMetadata,
      authorColor,
      conversationType,
      direction,
      i18n,
    } = this.props;

    if (
      collapseMetadata ||
      conversationType !== 'group' ||
      direction === 'outgoing'
    ) {
      return;
    }

    return (
      <div className="module-message__author-avatar">
        <Avatar
          avatarPath={authorAvatarPath}
          color={authorColor}
          conversationType="direct"
          i18n={i18n}
          name={authorName}
          phoneNumber={authorPhoneNumber}
          profileName={authorProfileName}
          size={28}
        />
      </div>
    );
  }

  public renderText() {
    const { text, textPending, i18n, direction, status } = this.props;

    const contents =
      direction === 'incoming' && status === 'error'
        ? i18n('incomingError')
        : text;

    if (!contents) {
      return null;
    }

    return (
      <div
        dir="auto"
        className={classNames(
          'module-message__text',
          `module-message__text--${direction}`,
          status === 'error' && direction === 'incoming'
            ? 'module-message__text--error'
            : null
        )}
      >
        <MessageBody
          text={contents || ''}
          i18n={i18n}
          textPending={textPending}
        />
      </div>
    );
  }

  public renderError(isCorrectSide: boolean) {
    const { status, direction } = this.props;

    if (!isCorrectSide || status !== 'error') {
      return null;
    }

    return (
      <div className="module-message__error-container">
        <div
          className={classNames(
            'module-message__error',
            `module-message__error--${direction}`
          )}
        />
      </div>
    );
  }

  public renderMenu(isCorrectSide: boolean, triggerId: string) {
    const {
      attachments,
      // tslint:disable-next-line max-func-body-length
      canReply,
      direction,
      disableMenu,
      id,
      isSticker,
      isTapToView,
      replyToMessage,
    } = this.props;

    if (!isCorrectSide || disableMenu) {
      return null;
    }

    const { reactionPickerRoot, isWide } = this.state;

    const multipleAttachments = attachments && attachments.length > 1;
    const firstAttachment = attachments && attachments[0];

    const downloadButton =
      !isSticker &&
      !multipleAttachments &&
      !isTapToView &&
      firstAttachment &&
      !firstAttachment.pending ? (
        <div
          onClick={this.openGenericAttachment}
          // This a menu meant for mouse use only
          role="button"
          className={classNames(
            'module-message__buttons__download',
            `module-message__buttons__download--${direction}`
          )}
        />
      ) : null;

    const reactButton = (
      <Reference>
        {({ ref: popperRef }) => {
          // Only attach the popper reference to the reaction button if it is
          // visible in the page (it is hidden when the page is narrow)
          const maybePopperRef = isWide ? popperRef : undefined;

          return (
            <div
              ref={maybePopperRef}
              onClick={(event: React.MouseEvent) => {
                event.stopPropagation();
                event.preventDefault();

                this.toggleReactionPicker();
              }}
              role="button"
              className="module-message__buttons__react"
            />
          );
        }}
      </Reference>
    );

    const replyButton = (
      <div
        onClick={(event: React.MouseEvent) => {
          event.stopPropagation();
          event.preventDefault();

          replyToMessage(id);
        }}
        // This a menu meant for mouse use only
        role="button"
        className={classNames(
          'module-message__buttons__reply',
          `module-message__buttons__download--${direction}`
        )}
      />
    );

    const menuButton = (
      <Reference>
        {({ ref: popperRef }) => {
          // Only attach the popper reference to the collapsed menu button if
          // the reaction button is not visible in the page (it is hidden when
          // the page is narrow)
          const maybePopperRef = !isWide ? popperRef : undefined;

          return (
            <ContextMenuTrigger
              id={triggerId}
              ref={this.captureMenuTrigger as any}
            >
              <div
                // This a menu meant for mouse use only
                ref={maybePopperRef}
                role="button"
                onClick={this.showMenu}
                className={classNames(
                  'module-message__buttons__menu',
                  `module-message__buttons__download--${direction}`
                )}
              />
            </ContextMenuTrigger>
          );
        }}
      </Reference>
    );

    return (
      <Manager>
        <div
          className={classNames(
            'module-message__buttons',
            `module-message__buttons--${direction}`
          )}
        >
          {canReply ? reactButton : null}
          {downloadButton}
          {canReply ? replyButton : null}
          {menuButton}
        </div>
        {reactionPickerRoot &&
          createPortal(
            <Popper placement="top">
              {({ ref, style }) => (
                <ReactionPicker
                  ref={ref}
                  style={style}
                  selected={this.props.selectedReaction}
                  onClose={this.toggleReactionPicker}
                  onPick={emoji => {
                    this.toggleReactionPicker(true);
                    this.props.reactToMessage(id, {
                      emoji,
                      remove: emoji === this.props.selectedReaction,
                    });
                  }}
                />
              )}
            </Popper>,
            reactionPickerRoot
          )}
      </Manager>
    );
  }

  // tslint:disable-next-line max-func-body-length
  public renderContextMenu(triggerId: string) {
    const {
      attachments,
      canReply,
      deleteMessage,
      direction,
      i18n,
      id,
      isSticker,
      isTapToView,
      replyToMessage,
      retrySend,
      showMessageDetail,
      status,
    } = this.props;

    const showRetry = status === 'error' && direction === 'outgoing';
    const multipleAttachments = attachments && attachments.length > 1;

    const menu = (
      <ContextMenu id={triggerId}>
        {!isSticker &&
        !multipleAttachments &&
        !isTapToView &&
        attachments &&
        attachments[0] ? (
          <MenuItem
            attributes={{
              className: 'module-message__context__download',
            }}
            onClick={this.openGenericAttachment}
          >
            {i18n('downloadAttachment')}
          </MenuItem>
        ) : null}
        {canReply ? (
          <>
            <MenuItem
              attributes={{
                className: 'module-message__context__react',
              }}
              onClick={(event: React.MouseEvent) => {
                event.stopPropagation();
                event.preventDefault();

                this.toggleReactionPicker();
              }}
            >
              {i18n('reactToMessage')}
            </MenuItem>
            <MenuItem
              attributes={{
                className: 'module-message__context__reply',
              }}
              onClick={(event: React.MouseEvent) => {
                event.stopPropagation();
                event.preventDefault();

                replyToMessage(id);
              }}
            >
              {i18n('replyToMessage')}
            </MenuItem>
          </>
        ) : null}
        <MenuItem
          attributes={{
            className: 'module-message__context__more-info',
          }}
          onClick={(event: React.MouseEvent) => {
            event.stopPropagation();
            event.preventDefault();

            showMessageDetail(id);
          }}
        >
          {i18n('moreInfo')}
        </MenuItem>
        {showRetry ? (
          <MenuItem
            attributes={{
              className: 'module-message__context__retry-send',
            }}
            onClick={(event: React.MouseEvent) => {
              event.stopPropagation();
              event.preventDefault();

              retrySend(id);
            }}
          >
            {i18n('retrySend')}
          </MenuItem>
        ) : null}
        <MenuItem
          attributes={{
            className: 'module-message__context__delete-message',
          }}
          onClick={(event: React.MouseEvent) => {
            event.stopPropagation();
            event.preventDefault();

            deleteMessage(id);
          }}
        >
          {i18n('deleteMessage')}
        </MenuItem>
      </ContextMenu>
    );

    return ReactDOM.createPortal(menu, document.body);
  }

  public getWidth(): number | undefined {
    const { attachments, isSticker, previews } = this.props;

    if (attachments && attachments.length) {
      if (isSticker) {
        // Padding is 8px, on both sides, plus two for 1px border
        return STICKER_SIZE + 8 * 2 + 2;
      }

      const dimensions = getGridDimensions(attachments);
      if (dimensions) {
        // Add two for 1px border
        return dimensions.width + 2;
      }
    }

    if (previews && previews.length) {
      const first = previews[0];

      if (!first || !first.image) {
        return;
      }
      const { width } = first.image;

      if (
        !first.isStickerPack &&
        isImageAttachment(first.image) &&
        width &&
        width >= MINIMUM_LINK_PREVIEW_IMAGE_WIDTH
      ) {
        const dimensions = getImageDimensions(first.image);
        if (dimensions) {
          // Add two for 1px border
          return dimensions.width + 2;
        }
      }
    }

    return;
  }

  public isShowingImage() {
    const { isTapToView, attachments, previews } = this.props;
    const { imageBroken } = this.state;

    if (imageBroken || isTapToView) {
      return false;
    }

    if (attachments && attachments.length) {
      const displayImage = canDisplayImage(attachments);

      return (
        displayImage &&
        ((isImage(attachments) && hasImage(attachments)) ||
          (isVideo(attachments) && hasVideoScreenshot(attachments)))
      );
    }

    if (previews && previews.length) {
      const first = previews[0];
      const { image } = first;

      if (!image) {
        return false;
      }

      return isImageAttachment(image);
    }

    return false;
  }

  public isAttachmentPending() {
    const { attachments } = this.props;

    if (!attachments || attachments.length < 1) {
      return false;
    }

    const first = attachments[0];

    return Boolean(first.pending);
  }

  public renderTapToViewIcon() {
    const { direction, isTapToViewExpired } = this.props;
    const isDownloadPending = this.isAttachmentPending();

    return !isTapToViewExpired && isDownloadPending ? (
      <div className="module-message__tap-to-view__spinner-container">
        <Spinner svgSize="small" size="20px" direction={direction} />
      </div>
    ) : (
      <div
        className={classNames(
          'module-message__tap-to-view__icon',
          `module-message__tap-to-view__icon--${direction}`,
          isTapToViewExpired
            ? 'module-message__tap-to-view__icon--expired'
            : null
        )}
      />
    );
  }

  public renderTapToViewText() {
    const {
      attachments,
      direction,
      i18n,
      isTapToViewExpired,
      isTapToViewError,
    } = this.props;

    const incomingString = isTapToViewExpired
      ? i18n('Message--tap-to-view-expired')
      : i18n(
          `Message--tap-to-view--incoming${
            isVideo(attachments) ? '-video' : ''
          }`
        );
    const outgoingString = i18n('Message--tap-to-view--outgoing');
    const isDownloadPending = this.isAttachmentPending();

    if (isDownloadPending) {
      return;
    }

    return isTapToViewError
      ? i18n('incomingError')
      : direction === 'outgoing'
      ? outgoingString
      : incomingString;
  }

  public renderTapToView() {
    const {
      collapseMetadata,
      conversationType,
      direction,
      isTapToViewExpired,
      isTapToViewError,
    } = this.props;

    const withContentBelow = !collapseMetadata;
    const withContentAbove =
      !collapseMetadata &&
      conversationType === 'group' &&
      direction === 'incoming';

    return (
      <div
        className={classNames(
          'module-message__tap-to-view',
          withContentBelow
            ? 'module-message__tap-to-view--with-content-below'
            : null,
          withContentAbove
            ? 'module-message__tap-to-view--with-content-above'
            : null
        )}
      >
        {isTapToViewError ? null : this.renderTapToViewIcon()}
        <div
          className={classNames(
            'module-message__tap-to-view__text',
            `module-message__tap-to-view__text--${direction}`,
            isTapToViewExpired
              ? `module-message__tap-to-view__text--${direction}-expired`
              : null,
            isTapToViewError
              ? `module-message__tap-to-view__text--${direction}-error`
              : null
          )}
        >
          {this.renderTapToViewText()}
        </div>
      </div>
    );
  }

  public toggleReactionViewer = (
    onlyRemove = false,
    pickedReaction?: string
  ) => {
    this.setState(({ reactionViewerRoot }) => {
      if (reactionViewerRoot) {
        document.body.removeChild(reactionViewerRoot);
        document.body.removeEventListener(
          'click',
          this.handleClickOutsideReactionViewer,
          true
        );

        return { reactionViewerRoot: null, pickedReaction };
      }

      if (!onlyRemove) {
        const root = document.createElement('div');
        document.body.appendChild(root);
        document.body.addEventListener(
          'click',
          this.handleClickOutsideReactionViewer,
          true
        );

        return {
          reactionViewerRoot: root,
          pickedReaction,
        };
      }

      return { reactionViewerRoot: null, pickedReaction };
    });
  };

  public toggleReactionPicker = (onlyRemove = false) => {
    this.setState(({ reactionPickerRoot }) => {
      if (reactionPickerRoot) {
        document.body.removeChild(reactionPickerRoot);
        document.body.removeEventListener(
          'click',
          this.handleClickOutsideReactionPicker,
          true
        );

        return { reactionPickerRoot: null };
      }

      if (!onlyRemove) {
        const root = document.createElement('div');
        document.body.appendChild(root);
        document.body.addEventListener(
          'click',
          this.handleClickOutsideReactionPicker,
          true
        );

        return {
          reactionPickerRoot: root,
        };
      }

      return { reactionPickerRoot: null };
    });
  };

  public handleClickOutsideReactionViewer = (e: MouseEvent) => {
    const { reactionViewerRoot } = this.state;
    const { current: reactionsContainer } = this.reactionsContainerRef;
    if (reactionViewerRoot && reactionsContainer) {
      if (
        !reactionViewerRoot.contains(e.target as HTMLElement) &&
        !reactionsContainer.contains(e.target as HTMLElement)
      ) {
        this.toggleReactionViewer(true);
      }
    }
  };

  public handleClickOutsideReactionPicker = (e: MouseEvent) => {
    const { reactionPickerRoot } = this.state;
    if (reactionPickerRoot) {
      if (!reactionPickerRoot.contains(e.target as HTMLElement)) {
        this.toggleReactionPicker(true);
      }
    }
  };

  // tslint:disable-next-line max-func-body-length
  public renderReactions(outgoing: boolean) {
    const { reactions, i18n } = this.props;

    if (!reactions || (reactions && reactions.length === 0)) {
      return null;
    }

    // Group by emoji and order each group by timestamp descending
    const grouped = Object.values(groupBy(reactions, 'emoji')).map(res =>
      orderBy(res, ['timestamp'], ['desc'])
    );
    // Order groups by length and subsequently by most recent reaction
    const ordered = orderBy(
      grouped,
      ['length', ([{ timestamp }]) => timestamp],
      ['desc', 'desc']
    );
    // Take the first three groups for rendering
    const toRender = take(ordered, 3).map(res => ({
      emoji: res[0].emoji,
      count: res.length,
      isMe: res.some(re => Boolean(re.from.isMe)),
    }));
    const someNotRendered = ordered.length > 3;
    // We only drop two here because the third emoji would be replaced by the
    // more button
    const maybeNotRendered = drop(ordered, 2);
    const maybeNotRenderedTotal = maybeNotRendered.reduce(
      (sum, res) => sum + res.length,
      0
    );
    const notRenderedIsMe =
      someNotRendered &&
      maybeNotRendered.some(res => res.some(re => Boolean(re.from.isMe)));

    const { reactionViewerRoot, containerWidth, pickedReaction } = this.state;

    // Calculate the width of the reactions container
    const reactionsWidth = toRender.reduce((sum, res, i, arr) => {
      if (someNotRendered && i === arr.length - 1) {
        return sum + 28;
      }

      if (res.count > 1) {
        return sum + 40;
      }

      return sum + 28;
    }, 0);

    const reactionsXAxisOffset = Math.max(
      containerWidth - reactionsWidth - 6,
      6
    );

    const popperPlacement = outgoing ? 'bottom-end' : 'bottom-start';

    return (
      <Manager>
        <Reference>
          {({ ref: popperRef }) => (
            <div
              ref={mergeRefs(this.reactionsContainerRef, popperRef)}
              className={classNames(
                'module-message__reactions',
                outgoing
                  ? 'module-message__reactions--outgoing'
                  : 'module-message__reactions--incoming'
              )}
              style={{
                [outgoing ? 'right' : 'left']: `${reactionsXAxisOffset}px`,
              }}
            >
              {toRender.map((re, i) => {
                const isLast = i === toRender.length - 1;
                const isMore = isLast && someNotRendered;
                const isMoreWithMe = isMore && notRenderedIsMe;

                return (
                  <button
                    key={`${re.emoji}-${i}`}
                    className={classNames(
                      'module-message__reactions__reaction',
                      re.count > 1
                        ? 'module-message__reactions__reaction--with-count'
                        : null,
                      outgoing
                        ? 'module-message__reactions__reaction--outgoing'
                        : 'module-message__reactions__reaction--incoming',
                      isMoreWithMe || (re.isMe && !isMoreWithMe)
                        ? 'module-message__reactions__reaction--is-me'
                        : null
                    )}
                    onClick={e => {
                      e.stopPropagation();
                      e.preventDefault();
<<<<<<< HEAD
                      this.toggleReactionViewer(
                        false,
                        isMore ? 'all' : re.emoji
                      );
=======
                      this.toggleReactionViewer(false);
>>>>>>> c8101dc6
                    }}
                    onKeyDown={e => {
                      // Prevent enter key from opening stickers/attachments
                      if (e.key === 'Enter') {
                        e.stopPropagation();
                      }
                    }}
                  >
                    {isMore ? (
                      <span
                        className={classNames(
                          'module-message__reactions__reaction__count',
                          'module-message__reactions__reaction__count--no-emoji',
                          isMoreWithMe
                            ? 'module-message__reactions__reaction__count--is-me'
                            : null
                        )}
                      >
                        +{maybeNotRenderedTotal}
                      </span>
                    ) : (
                      <React.Fragment>
                        <Emoji size={16} emoji={re.emoji} />
                        {re.count > 1 ? (
                          <span
                            className={classNames(
                              'module-message__reactions__reaction__count',
                              re.isMe
                                ? 'module-message__reactions__reaction__count--is-me'
                                : null
                            )}
                          >
                            {re.count}
                          </span>
                        ) : null}
                      </React.Fragment>
                    )}
                  </button>
                );
              })}
            </div>
          )}
        </Reference>
        {reactionViewerRoot &&
          createPortal(
            <Popper placement={popperPlacement}>
              {({ ref, style }) => (
                <ReactionViewer
                  ref={ref}
                  style={{
                    ...style,
                    zIndex: 2,
                  }}
                  reactions={reactions}
                  pickedReaction={pickedReaction}
                  i18n={i18n}
                  onClose={this.toggleReactionViewer}
                />
              )}
            </Popper>,
            reactionViewerRoot
          )}
      </Manager>
    );
  }

  public renderContents() {
    const { isTapToView } = this.props;

    if (isTapToView) {
      return (
        <>
          {this.renderTapToView()}
          {this.renderMetadata()}
        </>
      );
    }

    return (
      <>
        {this.renderQuote()}
        {this.renderAttachment()}
        {this.renderPreview()}
        {this.renderEmbeddedContact()}
        {this.renderText()}
        {this.renderMetadata()}
        {this.renderSendMessageButton()}
      </>
    );
  }

  // tslint:disable-next-line cyclomatic-complexity max-func-body-length
  public handleOpen = (
    event: React.KeyboardEvent<HTMLDivElement> | React.MouseEvent
  ) => {
    const {
      attachments,
      contact,
      displayTapToViewMessage,
      direction,
      id,
      isTapToView,
      isTapToViewExpired,
      openConversation,
      showContactDetail,
      showVisualAttachment,
      showExpiredIncomingTapToViewToast,
      showExpiredOutgoingTapToViewToast,
    } = this.props;
    const { imageBroken } = this.state;

    const isAttachmentPending = this.isAttachmentPending();

    if (isTapToView) {
      if (isAttachmentPending) {
        return;
      }

      if (isTapToViewExpired) {
        const action =
          direction === 'outgoing'
            ? showExpiredOutgoingTapToViewToast
            : showExpiredIncomingTapToViewToast;
        action();
      } else {
        event.preventDefault();
        event.stopPropagation();

        displayTapToViewMessage(id);
      }

      return;
    }

    if (
      !imageBroken &&
      attachments &&
      attachments.length > 0 &&
      !isAttachmentPending &&
      canDisplayImage(attachments) &&
      ((isImage(attachments) && hasImage(attachments)) ||
        (isVideo(attachments) && hasVideoScreenshot(attachments)))
    ) {
      event.preventDefault();
      event.stopPropagation();

      const attachment = attachments[0];

      showVisualAttachment({ attachment, messageId: id });

      return;
    }

    if (
      attachments &&
      attachments.length === 1 &&
      !isAttachmentPending &&
      !isAudio(attachments)
    ) {
      event.preventDefault();
      event.stopPropagation();

      this.openGenericAttachment();

      return;
    }

    if (
      !isAttachmentPending &&
      isAudio(attachments) &&
      this.audioRef &&
      this.audioRef.current
    ) {
      event.preventDefault();
      event.stopPropagation();

      if (this.audioRef.current.paused) {
        // tslint:disable-next-line no-floating-promises
        this.audioRef.current.play();
      } else {
        // tslint:disable-next-line no-floating-promises
        this.audioRef.current.pause();
      }
    }

    if (contact && contact.signalAccount) {
      openConversation(contact.signalAccount);

      event.preventDefault();
      event.stopPropagation();
    }

    if (contact) {
      showContactDetail({ contact, signalAccount: contact.signalAccount });

      event.preventDefault();
      event.stopPropagation();
    }
  };

  public openGenericAttachment = (event?: React.MouseEvent) => {
    const { attachments, downloadAttachment, timestamp } = this.props;

    if (event) {
      event.preventDefault();
      event.stopPropagation();
    }

    if (!attachments || attachments.length !== 1) {
      return;
    }

    const attachment = attachments[0];
    const { fileName } = attachment;
    const isDangerous = isFileDangerous(fileName || '');

    downloadAttachment({
      isDangerous,
      attachment,
      timestamp,
    });
  };

  public handleKeyDown = (event: React.KeyboardEvent<HTMLDivElement>) => {
    // Do not allow reactions to error messages
    const { canReply } = this.props;

    if (
      (event.key === 'E' || event.key === 'e') &&
      (event.metaKey || event.ctrlKey) &&
      event.shiftKey &&
      canReply
    ) {
      this.toggleReactionPicker();
    }

    if (event.key !== 'Enter' && event.key !== 'Space') {
      return;
    }

    this.handleOpen(event);
  };

  public handleClick = (event: React.MouseEvent) => {
    // We don't want clicks on body text to result in the 'default action' for the message
    const { text } = this.props;
    if (text && text.length > 0) {
      return;
    }

    this.handleOpen(event);
  };

  public renderContainer() {
    const {
      authorColor,
      direction,
      isSticker,
      isTapToView,
      isTapToViewExpired,
      isTapToViewError,
      reactions,
    } = this.props;
    const { isSelected } = this.state;

    const isAttachmentPending = this.isAttachmentPending();

    const width = this.getWidth();
    const isShowingImage = this.isShowingImage();

    const containerClassnames = classNames(
      'module-message__container',
      isSelected && !isSticker ? 'module-message__container--selected' : null,
      isSticker ? 'module-message__container--with-sticker' : null,
      !isSticker ? `module-message__container--${direction}` : null,
      isTapToView ? 'module-message__container--with-tap-to-view' : null,
      isTapToView && isTapToViewExpired
        ? 'module-message__container--with-tap-to-view-expired'
        : null,
      !isSticker && direction === 'incoming'
        ? `module-message__container--incoming-${authorColor}`
        : null,
      isTapToView && isAttachmentPending && !isTapToViewExpired
        ? 'module-message__container--with-tap-to-view-pending'
        : null,
      isTapToView && isAttachmentPending && !isTapToViewExpired
        ? `module-message__container--${direction}-${authorColor}-tap-to-view-pending`
        : null,
      isTapToViewError
        ? 'module-message__container--with-tap-to-view-error'
        : null,
      reactions && reactions.length > 0
        ? 'module-message__container--with-reactions'
        : null
    );
    const containerStyles = {
      width: isShowingImage ? width : undefined,
    };

    return (
      <Measure
        bounds={true}
        onResize={({ bounds = { width: 0 } }) => {
          this.setState({ containerWidth: bounds.width });
        }}
      >
        {({ measureRef }) => (
          <div
            ref={measureRef}
            className={containerClassnames}
            style={containerStyles}
          >
            {this.renderAuthor()}
            {this.renderContents()}
            {this.renderAvatar()}
          </div>
        )}
      </Measure>
    );
  }

  // tslint:disable-next-line cyclomatic-complexity
  public render() {
    const {
      authorPhoneNumber,
      attachments,
      conversationType,
      direction,
      id,
      isSticker,
      timestamp,
    } = this.props;
    const { expired, expiring, imageBroken, isSelected } = this.state;

    // This id is what connects our triple-dot click with our associated pop-up menu.
    //   It needs to be unique.
    const triggerId = String(id || `${authorPhoneNumber}-${timestamp}`);

    if (expired) {
      return null;
    }

    if (isSticker && (imageBroken || !attachments || !attachments.length)) {
      return null;
    }

    return (
      <div
        className={classNames(
          'module-message',
          `module-message--${direction}`,
          isSelected ? 'module-message--selected' : null,
          expiring ? 'module-message--expired' : null,
          conversationType === 'group' ? 'module-message--group' : null
        )}
        tabIndex={0}
        // We pretend to be a button because we sometimes contain buttons and a button
        //   cannot be within another button
        role="button"
        onKeyDown={this.handleKeyDown}
        onClick={this.handleClick}
        onFocus={this.handleFocus}
        ref={this.focusRef}
      >
        {this.renderError(direction === 'incoming')}
        {this.renderMenu(direction === 'outgoing', triggerId)}
        {this.renderContainer()}
        {this.renderError(direction === 'outgoing')}
        {this.renderMenu(direction === 'incoming', triggerId)}
        {this.renderContextMenu(triggerId)}
        {this.renderReactions(direction === 'outgoing')}
      </div>
    );
  }
}<|MERGE_RESOLUTION|>--- conflicted
+++ resolved
@@ -1611,14 +1611,8 @@
                     onClick={e => {
                       e.stopPropagation();
                       e.preventDefault();
-<<<<<<< HEAD
-                      this.toggleReactionViewer(
-                        false,
-                        isMore ? 'all' : re.emoji
-                      );
-=======
+
                       this.toggleReactionViewer(false);
->>>>>>> c8101dc6
                     }}
                     onKeyDown={e => {
                       // Prevent enter key from opening stickers/attachments
