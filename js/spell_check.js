--- conflicted
+++ resolved
@@ -113,63 +113,6 @@
       return false;
     }
 
-<<<<<<< HEAD
-  const dummyChecker = {
-    spellCheck() {
-      return true;
-    },
-    isMisspelled() {
-      return false;
-    },
-    getSuggestions() {
-      return [];
-    },
-    add() {
-      // nothing
-    },
-  };
-
-  window.spellChecker = simpleChecker;
-  window.disableSpellCheck = () => {
-    window.removeEventListener('contextmenu', spellCheckHandler);
-    webFrame.setSpellCheckProvider('en-US', false, dummyChecker);
-  };
-
-  window.enableSpellCheck = () => {
-    webFrame.setSpellCheckProvider(
-      'en-US',
-      // Not sure what this parameter (`autoCorrectWord`) does: https://github.com/atom/electron/issues/4371
-      // The documentation for `webFrame.setSpellCheckProvider` passes `true` so we do too.
-      true,
-      simpleChecker
-    );
-    window.addEventListener('contextmenu', spellCheckHandler);
-  };
-
-  const spellCheckHandler = e => {
-    // Only show the context menu in text editors.
-    if (!e.target.closest('textarea, input, [contenteditable="true"]')) {
-      return;
-    }
-
-    var selectedText = window.getSelection().toString();
-    var isMisspelled = selectedText && simpleChecker.isMisspelled(selectedText);
-    var spellingSuggestions =
-      isMisspelled && simpleChecker.getSuggestions(selectedText).slice(0, 5);
-    var menu = buildEditorContextMenu({
-      isMisspelled: isMisspelled,
-      spellingSuggestions: spellingSuggestions,
-    });
-
-    // The 'contextmenu' event is emitted after 'selectionchange' has fired but possibly before the
-    // visible selection has changed. Try to wait to show the menu until after that, otherwise the
-    // visible selection will update after the menu dismisses and look weird.
-    setTimeout(function() {
-      menu.popup(remote.getCurrentWindow());
-    }, 30);
-  };
-})();
-=======
     return true;
   },
   getSuggestions(text) {
@@ -234,5 +177,4 @@
   setTimeout(() => {
     menu.popup(remote.getCurrentWindow());
   }, 30);
-};
->>>>>>> 185c05ce
+};